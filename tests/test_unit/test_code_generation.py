"""Unit tests for code generation functions."""

import os

import maud.code_generation as code_generation
import maud.io as io


here = os.path.dirname(__file__)
data_path = os.path.join(here, "../data")


def test_create_stan_program():
    """Test that the function create_stan_program behaves as expected."""
    correct_stan_code_filenames = {"inference": "linear.stan"}
    toml_input_path = os.path.join(data_path, "linear.toml")
    mi = io.load_maud_input_from_toml(toml_input_path)
    for model_type in ["inference"]:
        stan_code_filename = correct_stan_code_filenames[model_type]
        correct_stan_code_path = os.path.join(data_path, stan_code_filename)
        correct_stan_code = open(correct_stan_code_path, "r").read()
        generated_stan_code = code_generation.create_stan_program(mi, model_type)
        correct_lines = correct_stan_code.strip().splitlines(1)
        generated_lines = generated_stan_code.strip().splitlines(1)

        for i, c in enumerate(correct_lines):
            assert c == generated_lines[i]


<<<<<<< HEAD
def test_create_haldane_line():
    """Test that the function create_haldane_line behaves as expected."""
    rxn_id = "tr"
    mechanism = "ordered_unibi"
    param_codes = {"tr_Keq": 1, "tr_Kia": 2, "tr_Kq": 3, "tr_Kcat1": 4, "tr_Kcat2": 5}
    expected_line = "real tr_Kip = get_Kip_ordered_unibi(p[1],p[2],p[3],p[4],p[5]);"
    generated_line = code_generation.create_haldane_line(
        param_codes, "Kip", mechanism, rxn_id, code_generation.HALDANE_PARAMS
    )
    assert generated_line == expected_line


def test_get_regulatory_string():
    """Test that the function get_regulatory_string behaves as expected."""
    inhibitor_codes = {"m1": 1, "m2": 2}
    param_codes = {
        "e1_dissociation_constant_t_m1": 2,
        "e1_dissociation_constant_t_m2": 3,
        "e1_transfer_constant": 4,
    }
    enzyme_name = "e1"
    generated = code_generation.get_regulatory_string(
        inhibitor_codes, param_codes, enzyme_name
    )
    expected = (
        "get_regulatory_effect("
        "empty_array,{m[1],m[2]},free_enzyme_ratio_e1,empty_array,{p[2],p[3]},p[4]"
        ")"
    )
    assert generated == expected


def test_mechanism_templates():
    """Test that mechanism templates are as expected."""
    codes = {
        "S0": 1,
        "S1": 2,
        "S2": 3,
        "P0": 4,
        "P1": 5,
        "enz": 1,
        "Keq": 2,
        "Kcat1": 3,
        "Kcat2": 4,
        "Ka": 5,
        "Kb": 6,
        "Kc": 7,
        "Kp": 8,
        "Kq": 9,
        "Kia": 10,
        "Kib": 11,
        "Kic": 12,
        "Kiq": 13,
        "Tr": 1,
        "Dr": 2,
    }
    enzyme_id = "e1"
    expected_calls = {
        "uniuni": "uniuni(m[1],m[4],p[1]*p[3],p[1]*p[4],p[5],p[2])",
        "ordered_unibi": "ordered_unibi(m[1],m[4],m[5],p[1]*p[3],p[1]*p[4],p[5],"
        "p[8],p[9],p[10],e1_Kip,e1_Kiq],p[2])",
        "ordered_bibi": "ordered_bibi(m[1],m[2],m[4],m[5],p[1]*p[3],p[1]*p[4],"
        "p[5],p[6],p[8],p[9],e1_Kia,p[11],e1_Kip,p[13],p[2])",
        "pingpong": "pingpong(m[1],m[2],m[4],m[5],p[1]*p[3],p[1]*p[4],p[5],p[6],"
        "p[8],p[9],p[10],p[11],e1_Kip,p[13],p[2])",
        "ordered_terbi": "ordered_terbi(m[1],m[2],m[3],m[4],m[5],p[1]*p[3],"
        "p[1]*p[4],p[5],p[6],p[7],e1_Kp,p[9],p[10],p[11],p[12],e1_Kip,p[13],p[2])",
        "modular_rate_law": "modular_rate_law(1,2)",
    }
    generated_calls = {
        mechanism: template.render({**codes, **{"enz_id": enzyme_id}})
        for mechanism, template in code_generation.MECHANISM_TEMPLATES.items()
    }
    print(generated_calls)
    for mechanism, generated_call in generated_calls.items():
        expected_call = expected_calls[mechanism]
        assert generated_call == expected_call
=======
def test_get_modular_rate_codes():
    """Check that the function get_modular_rate_codes works as expected."""
    rxn_id = "r"
    substrate_info = [["m1", -1], ["m2", -1]]
    product_info = [["m3", 1], ["m4", 1]]
    par_codes = {"r_keq": 0.1, "r_Ka": 0.1, "r_Kb": 0.3, "r_Kp": 0.2, "r_Kq": 0.2}
    met_codes = {"m1": 1, "m2": 2, "m3": 3, "m4": 4}
    expected_output = [[[1, 0.1, -1], [2, 0.3, -1]], [[3, 0.2, 1], [4, 0.2, 1]]]
    assert (
        code_generation.get_modular_rate_codes(
            rxn_id, substrate_info, product_info, par_codes, met_codes
        )
        == expected_output
    )
>>>>>>> af22e7b9
<|MERGE_RESOLUTION|>--- conflicted
+++ resolved
@@ -27,7 +27,6 @@
             assert c == generated_lines[i]
 
 
-<<<<<<< HEAD
 def test_create_haldane_line():
     """Test that the function create_haldane_line behaves as expected."""
     rxn_id = "tr"
@@ -105,7 +104,8 @@
     for mechanism, generated_call in generated_calls.items():
         expected_call = expected_calls[mechanism]
         assert generated_call == expected_call
-=======
+
+        
 def test_get_modular_rate_codes():
     """Check that the function get_modular_rate_codes works as expected."""
     rxn_id = "r"
@@ -119,5 +119,4 @@
             rxn_id, substrate_info, product_info, par_codes, met_codes
         )
         == expected_output
-    )
->>>>>>> af22e7b9
+    )