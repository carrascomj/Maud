"""Unit tests for io functions."""

import os

import maud.io as io


here = os.path.dirname(__file__)
data_path = os.path.join(here, "../data")


def test_load_maud_input_from_toml():
    """Test that the function load_maud_input_from_toml behaves as expected."""
    expected_stan_codes = {
        "metabolite_codes": {"M1": 1, "M2": 2},
        "mic_codes": {"M1_e": 1, "M2_e": 2, "M1_c": 3, "M2_c": 4},
        "balanced_mic_codes": {"M1_c": 3, "M2_c": 4},
        "unbalanced_mic_codes": {"M1_e": 1, "M2_e": 2},
        "reaction_codes": {"r1": 1, "r2": 2, "r3": 3},
        "experiment_codes": {"condition_1": 1, "condition_2": 2},
<<<<<<< HEAD
        "enzyme_codes": {"r1": 2, "r2": 1, "r3": 3},
        "phos_enz_codes": {},
=======
        "enzyme_codes": {"r1": 1, "r2": 2, "r3": 3},
>>>>>>> 77c6f252
        "drain_codes": {},
    }
    mi = io.load_maud_input_from_toml(os.path.join(data_path, "linear.toml"))
    assert mi.kinetic_model.reactions["r1"].stoichiometry == {"M1_e": -1, "M1_c": 1}
    assert "r1" in map(lambda p: p.enzyme_id, mi.priors.kcat_priors)
    exp = [e for e in mi.experiments.experiments if e.id == "condition_1"][0]
    assert exp.measurements["metabolite"]["M1_c"].target_type == "metabolite"
    assert mi.stan_codes.__dict__ == expected_stan_codes<|MERGE_RESOLUTION|>--- conflicted
+++ resolved
@@ -18,12 +18,8 @@
         "unbalanced_mic_codes": {"M1_e": 1, "M2_e": 2},
         "reaction_codes": {"r1": 1, "r2": 2, "r3": 3},
         "experiment_codes": {"condition_1": 1, "condition_2": 2},
-<<<<<<< HEAD
-        "enzyme_codes": {"r1": 2, "r2": 1, "r3": 3},
+        "enzyme_codes": {"r1": 1, "r2": 2, "r3": 3},
         "phos_enz_codes": {},
-=======
-        "enzyme_codes": {"r1": 1, "r2": 2, "r3": 3},
->>>>>>> 77c6f252
         "drain_codes": {},
     }
     mi = io.load_maud_input_from_toml(os.path.join(data_path, "linear.toml"))
