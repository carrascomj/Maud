[build-system]
requires = ["setuptools", "cmdstanpy >= 1.0.7", "wheel"]
build-backend = "setuptools.build_meta"

[project]
name = "maud-metabolic-models"
version = "0.6.0.0"
authors = [
    {name = "Novo Nordisk Foundation Center for Biosustainability, Technical University of Denmark"}
  ]
classifiers = [
    "Development Status :: 2 - Pre-Alpha",
    "Intended Audience :: Science/Research",
    "License :: OSI Approved :: GNU General Public License v3 (GPLv3)",
    "Natural Language :: English",
    "Operating System :: MacOS :: MacOS X",
    "Operating System :: Microsoft :: Windows :: Windows 10",
    "Operating System :: POSIX",
    "Topic :: Scientific/Engineering :: Bio-Informatics",
]
license = {text = "GNU General Public License version 3"}
description = "Bayesian statistical models of metabolic networks"
readme = "README.rst"
requires-python = ">=3.9"
dependencies = [
    "pip >= 20",
    "arviz >= 0.12.1",
    "importlib_resources >= 3.2",
    "numpy",
    "scipy",
    "sympy",
    "pandas",
    "matplotlib",
    "toml",
    "cmdstanpy >= 1.0.3",
    "click",
    "depinfo == 1.7.0",
    "pydantic == 1.9.0",
]

[project.entry-points.console_scripts]
maud = "maud.cli:cli"

[project.optional-dependencies]
development = [
    "black",
    "pre-commit",
    "furo",
    "isort",
    "myst_parser",
    "pytest",
    "pytest-cov",
    "tox",
    "sphinx",
    "ruff",
    "sphinx-click",
<<<<<<< HEAD
    "sphinxcontrib-bibtex"
=======
    "sphinxcontrib-bibtex",
>>>>>>> e35142ea
]

[project.urls]
homepage = "https://github.com/biosustain/Maud"
download = "https://pypi.org/project/maud-metabolic-models/"
documentation = "https://maud-metabolic-models.readthedocs.io"

[tool.setuptools]
include-package-data = true
packages = [
    # python packages
    "maud",
    "maud.data_model",
    # non-python code packages
    "maud.stan",
    # data packages
    "maud.data",
    "maud.data.example_inputs",
    "maud.data.example_inputs.example_ode",
    "maud.data.example_inputs.linear",
    "maud.data.example_inputs.methionine",
    "maud.data.example_outputs",
    "maud.data.example_outputs.linear",
    "maud.data.example_outputs.linear.user_input",
]
[tool.setuptools.package-data]
"*" = ["*.stan", "*.json", "*.toml"]

[tool.black]
line-length = 80
python-version = ['py38', 'py39']
exclude = '''
(
    __init__.py
    | _version.py
)
'''

[tool.isort]
known_first_party = ["maud", "maud/data_model", "maud/data"]
multi_line_output = 3
include_trailing_comma = true
force_grid_wrap = 0
use_parentheses = true
ensure_newline_before_comments = true
line_length = 80

[tool.mypy]
plugins = ["pydantic.mypy", "numpy.typing.mypy_plugin"]

[[tool.mypy.overrides]]
module = ["scipy.*", "cmdstanpy.*", "depinfo", "maud.*", "matplotlib.*"]
ignore_missing_imports = true

[tool.pytest.inioptions]
minversion = "6.0"
testpaths = ["tests"]
markers = ["raises"]

[tool.ruff]
# Enable the following rules:
# pycodestyle (`E`), Pyflakes (`F`), pycodestyle (`W`), flake8-bugbear (`B`)
select = ["E", "F", "B", "W", "D"]
ignore = [
    "B905",  # Use zip() without a `strict` parameter.
    "D107",  # Init methods can be undocumented.
    "D203",  # Class docstrints don't need blank lines before them.
    "D213",  # https://beta.ruff.rs/docs/rules/multi-line-summary-second-line/
    "D104",  # __init__.py can be empty.
]
fixable = ["ALL"]
unfixable = []
line-length = 80
target-version = "py310"

[tool.tox]
legacy_tox_ini = """
    [tox]
    envlist = isort, black, ruff, safety, py3{9,10}

    [testenv]
    deps =
        pytest
        pytest-cov
        pytest-raises
    commands =
        pytest --cov=maud --cov-report=term --ignore=tests/test_integration {posargs}

    [testenv:py38]
    passenv =
        CMDSTAN

    [testenv:py39]
    passenv =
        CMDSTAN

    [testenv:isort]
    skip_install = True
    deps=
        isort
    commands=
        isort --check-only --diff {toxinidir}/maud \
        {toxinidir}/tests

    [testenv:black]
    skip_install = True
    deps=
        black
    commands=
        black --check --diff {toxinidir}/maud {toxinidir}/tests

    [testenv:ruff]
    skip_install = True
    deps=
        ruff
    commands=
        ruff .

    [testenv:safety]
    deps=
        safety
    commands=
        pip install --upgrade pip
        safety check -i 44715 -i 51549
"""<|MERGE_RESOLUTION|>--- conflicted
+++ resolved
@@ -54,11 +54,7 @@
     "sphinx",
     "ruff",
     "sphinx-click",
-<<<<<<< HEAD
-    "sphinxcontrib-bibtex"
-=======
     "sphinxcontrib-bibtex",
->>>>>>> e35142ea
 ]
 
 [project.urls]
