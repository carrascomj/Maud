[constants]
gas_constant = 8.314e-3 # units kJ/mol.K

[[experiment]]
label = 'condition_1'
concentration_r1 = 0.31
concentration_r2 = 1.5
concentration_r3 = 2
concentration_r4 = 1.5
concentration_r5 = 1.5
concentration_r6 = 1
unbalanced_metabolite_priors = [
  { label = 'M1_ex', loc = 1, scale = 0.4, true_value = 10 },
  { label = 'M2_ex', loc = 2, scale = 0.4, true_value = 20 },
  { label = 'M4_ex', loc = 3, scale = 0.4, true_value = 30 }
]
measurements = [
<<<<<<< HEAD
  { label = 'M1', value = 0.50, scale = 0.1, type = 'metabolite' },
  { label = 'M1_ex', value = 1.17, scale = 0.1, type = 'metabolite' },
  { label = 'M2', value = 1.26, scale = 0.05, type = 'metabolite' },
  { label = 'M2_ex', value = 0.98, scale = 0.1, type = 'metabolite' },
  { label = 'M3', value = 0.5, scale = 0.05, type = 'metabolite' },
  { label = 'M4', value = 0.93, scale = 0.05, type = 'metabolite' },
  { label = 'M4_ex', value = 1.19, scale = 0.1, type = 'metabolite' },
  { label = 'r1', value = 0.05, scale = 0.05, type = 'flux' }
=======
  { label = 'M1', value = 2.28, scale = 0.1, type = 'metabolite' },
  { label = 'M2', value = 0.29, scale = 0.05, type = 'metabolite' },
  { label = 'M3', value = 0.34, scale = 0.05, type = 'metabolite' },
  { label = 'M4', value = 0.30, scale = 0.05, type = 'metabolite' },
  { label = 'r1', value = 0.31, scale = 0.05, type = 'flux' }
>>>>>>> b1ba75d6
]

[[experiment]]
label = 'condition_2'
concentration_r1 = 0.15
concentration_r2 = 1
concentration_r3 = 1
concentration_r4 = 1
concentration_r5 = 1
concentration_r6 = 1
unbalanced_metabolite_priors = [
  { label = 'M1_ex', loc = 1, scale = 0.4, true_value = 10 },
  { label = 'M2_ex', loc = 2, scale = 0.4, true_value = 20 },
  { label = 'M4_ex', loc = 3, scale = 0.4, true_value = 30 },
]
measurements = [
<<<<<<< HEAD
  { label = 'M1', value = 0.48, scale = 0.05, type = 'metabolite' },
  { label = 'M1_ex', value = 0.96, scale = 0.1, type = 'metabolite' },
  { label = 'M2', value = 1.32, scale = 0.05, type = 'metabolite' },
  { label = 'M2_ex', value = 0.90, scale = 0.1, type = 'metabolite' },
  { label = 'M3', value = 0.49, scale = 0.02, type = 'metabolite' },
  { label = 'M4', value = 0.96, scale = 0.02, type = 'metabolite' },
  { label = 'M4_ex', value = 0.99, scale = 0.1, type = 'metabolite' },
  { label = 'r1', value = 0.02, scale = 0.05, type = 'flux' }
=======
  { label = 'M1', value = 0.25, scale = 0.05, type = 'metabolite' },
  { label = 'M2', value = 0.11, scale = 0.05, type = 'metabolite' },
  { label = 'M3', value = 0.07, scale = 0.02, type = 'metabolite' },
  { label = 'M4', value = 0.06, scale = 0.02, type = 'metabolite' },
  { label = 'r1', value = 0.15, scale = 0.05, type = 'flux' }
>>>>>>> b1ba75d6
]

[[reaction]]
name = 'r1'
mechanism = 'uniuni'
stoichiometry = { M1 = 1, M1_ex = -1 }
parameters = [
  {label = 'Keq', loc = 0, scale = 0.01, type = 'thermodynamic', true_value = 1 },
  {label = 'Kcat1', loc = 2.1, scale = 0.3, type = 'kinetic', true_value = 1.8 },
  {label = 'Kcat2', loc = 0.0, scale = 0.5, type = 'kinetic', true_value = 0.1 },
  {label = 'Ka', loc = 0.0, scale = 0.5, type = 'kinetic', true_value = 0.1 },
  { label = 'dissociation_constant_t', metabolite = 'M4', loc= 0, scale = 0.6, type = 'allosteric', true_value = 2},
  { label = 'transfer_constant', loc= 0, scale = 0.6, type = 'allosteric', true_value = 1.1},
]
allosteric_inhibitors = ['M4']

[[reaction]]
name = 'r2'
mechanism = 'ordered_unibi'
stoichiometry = { M1 = -1, M2 = 1, M3 = 1 }
parameters = [
  {label = 'Keq', loc = 2, scale = 0.5, type = 'thermodynamic', true_value = 3 },
  {label = 'Kcat1', loc = 0.5, scale = 0.5, type = 'kinetic', true_value = 0.75 },
  {label = 'Kcat2', loc = 0.2, scale = 0.3, type = 'kinetic', true_value = 0.1 },
  {label = 'Ka', loc = 0.6, scale = 0.4, type = 'kinetic', true_value = 1.0 },
  {label = 'Kp', loc = 1.0, scale = 0.5, type = 'kinetic', true_value = 1.4 },
  {label = 'Kq', loc = 1.2, scale = 0.5, type = 'kinetic', true_value = 1.5 },
  {label = 'Kia', loc = 0.6, scale = 0.5, type = 'kinetic', true_value = 0.9 }
]

[[reaction]]
name = 'r3'
mechanism = 'uniuni'
stoichiometry = { M3 = -1, M4 = 1 }
parameters = [
  {label = 'Keq', loc = 1.8, scale = 0.2, type = 'thermodynamic', true_value = 2 },
  {label = 'Kcat1', loc = 2.1, scale = 0.3, type = 'kinetic', true_value = 1.8 },
  {label = 'Kcat2', loc = 0.0, scale = 0.5, type = 'kinetic', true_value = 0.1 },
  {label = 'Ka', loc = 0.0, scale = 0.5, type = 'kinetic', true_value = 0.1 }
]

[[reaction]]
name = 'r4'
mechanism = 'uniuni'
stoichiometry = { M4 = -1, M4_ex = 1 }
parameters = [
  {label = 'Keq', loc = 0, scale = 0.01, type = 'thermodynamic', true_value = 1 },
  {label = 'Kcat1', loc = 2.1, scale = 0.3, type = 'kinetic', true_value = 1.8 },
  {label = 'Kcat2', loc = 0.0, scale = 0.5, type = 'kinetic', true_value = 0.1 },
  {label = 'Ka', loc = 0.0, scale = 0.5, type = 'kinetic', true_value = 0.1 }
]

[[reaction]]
name = 'r5'
mechanism = 'uniuni'
stoichiometry = { M2 = -1, M2_ex = 1 }
parameters = [
  {label = 'Keq', loc = 0, scale = 0.01, type = 'thermodynamic', true_value = 1 },
  {label = 'Kcat1', loc = 2.1, scale = 0.3, type = 'kinetic', true_value = 1.8 },
  {label = 'Kcat2', loc = 0.0, scale = 0.5, type = 'kinetic', true_value = 0.1 },
  {label = 'Ka', loc = 0.0, scale = 0.5, type = 'kinetic', true_value = 0.1 }
]

[[reaction]]
name = 'r6'
mechanism = 'uniuni'
stoichiometry = { M2 = -1, M3 = 1 }
parameters = [
  {label = 'Keq', loc = 0.2, scale = 0.1, type = 'thermodynamic', true_value = 0.3 },
  {label = 'Kcat1', loc = 1.3, scale = 0.5, type = 'kinetic', true_value = 0.9 },
  {label = 'Kcat2', loc = 0.2, scale = 0.5, type = 'kinetic', true_value = 0.1 }
  {label = 'Ka', loc = 0.1, scale = 0.2, type = 'kinetic', true_value = 0.3 }
]<|MERGE_RESOLUTION|>--- conflicted
+++ resolved
@@ -15,22 +15,11 @@
   { label = 'M4_ex', loc = 3, scale = 0.4, true_value = 30 }
 ]
 measurements = [
-<<<<<<< HEAD
-  { label = 'M1', value = 0.50, scale = 0.1, type = 'metabolite' },
-  { label = 'M1_ex', value = 1.17, scale = 0.1, type = 'metabolite' },
-  { label = 'M2', value = 1.26, scale = 0.05, type = 'metabolite' },
-  { label = 'M2_ex', value = 0.98, scale = 0.1, type = 'metabolite' },
-  { label = 'M3', value = 0.5, scale = 0.05, type = 'metabolite' },
-  { label = 'M4', value = 0.93, scale = 0.05, type = 'metabolite' },
-  { label = 'M4_ex', value = 1.19, scale = 0.1, type = 'metabolite' },
-  { label = 'r1', value = 0.05, scale = 0.05, type = 'flux' }
-=======
   { label = 'M1', value = 2.28, scale = 0.1, type = 'metabolite' },
   { label = 'M2', value = 0.29, scale = 0.05, type = 'metabolite' },
   { label = 'M3', value = 0.34, scale = 0.05, type = 'metabolite' },
   { label = 'M4', value = 0.30, scale = 0.05, type = 'metabolite' },
   { label = 'r1', value = 0.31, scale = 0.05, type = 'flux' }
->>>>>>> b1ba75d6
 ]
 
 [[experiment]]
@@ -47,22 +36,11 @@
   { label = 'M4_ex', loc = 3, scale = 0.4, true_value = 30 },
 ]
 measurements = [
-<<<<<<< HEAD
-  { label = 'M1', value = 0.48, scale = 0.05, type = 'metabolite' },
-  { label = 'M1_ex', value = 0.96, scale = 0.1, type = 'metabolite' },
-  { label = 'M2', value = 1.32, scale = 0.05, type = 'metabolite' },
-  { label = 'M2_ex', value = 0.90, scale = 0.1, type = 'metabolite' },
-  { label = 'M3', value = 0.49, scale = 0.02, type = 'metabolite' },
-  { label = 'M4', value = 0.96, scale = 0.02, type = 'metabolite' },
-  { label = 'M4_ex', value = 0.99, scale = 0.1, type = 'metabolite' },
-  { label = 'r1', value = 0.02, scale = 0.05, type = 'flux' }
-=======
   { label = 'M1', value = 0.25, scale = 0.05, type = 'metabolite' },
   { label = 'M2', value = 0.11, scale = 0.05, type = 'metabolite' },
   { label = 'M3', value = 0.07, scale = 0.02, type = 'metabolite' },
   { label = 'M4', value = 0.06, scale = 0.02, type = 'metabolite' },
   { label = 'r1', value = 0.15, scale = 0.05, type = 'flux' }
->>>>>>> b1ba75d6
 ]
 
 [[reaction]]
