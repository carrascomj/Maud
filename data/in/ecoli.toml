--- conflicted
+++ resolved
@@ -275,13 +275,8 @@
 [[metabolites]]
 id = "co2"
 name = "CO2 CO2"
-<<<<<<< HEAD
 balanced = false
-compartment = "cytosol"
-=======
-balanced = true
 compartment = "c"
->>>>>>> e4d570d7
 
 [[metabolites]]
 id = "3pg"
