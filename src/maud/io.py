# Copyright (C) 2019 Novo Nordisk Foundation Center for Biosustainability,
# Technical University of Denmark.
#
# This program is free software: you can redistribute it and/or modify
# it under the terms of the GNU General Public License as published by
# the Free Software Foundation, either version 3 of the License, or
# (at your option) any later version.
#
# This program is distributed in the hope that it will be useful,
# but WITHOUT ANY WARRANTY; without even the implied warranty of
# MERCHANTABILITY or FITNESS FOR A PARTICULAR PURPOSE.  See the
# GNU General Public License for more details.
#
# You should have received a copy of the GNU General Public License
# along with this program.  If not, see <https://www.gnu.org/licenses/>.

"""Functions for loading MaudInput objects.

(and at some point in the future also saving MaudOutput objects)

"""

from typing import Dict, List

import toml

from maud import validation
from maud.data_model import (
    Compartment,
    Drain,
    Enzyme,
    Experiment,
    ExperimentSet,
    KineticModel,
    MaudInput,
    Measurement,
    Metabolite,
    MetaboliteInCompartment,
    Modifier,
    Phosphorylation,
    Prior,
    PriorSet,
    Reaction,
    StanCodeSet,
)
from maud.utils import codify


def load_kinetic_model_from_toml(
    parsed_toml: dict, model_id: str = "mi"
) -> KineticModel:
    """Turn the output of toml.load into a KineticModel object.

    :param parsed_toml: Result of running toml.load on a suitable toml file
    :param model_id: String identifying the model.

    """
    compartments = {
        c["id"]: Compartment(id=c["id"], name=c["name"], volume=c["volume"])
        for c in parsed_toml["compartments"]
    }
    metabolites = {
        m["id"]: Metabolite(id=m["id"], name=m["name"])
        for m in parsed_toml["metabolites"]
    }
    mics = {
        f"{m['id']}_{m['compartment']}": MetaboliteInCompartment(
            id=f"{m['id']}_{m['compartment']}",
            metabolite_id=m["id"],
            compartment_id=m["compartment"],
            balanced=m["balanced"],
        )
        for m in parsed_toml["metabolites"]
    }
    reactions = {r["id"]: load_reaction_from_toml(r) for r in parsed_toml["reactions"]}
    if "drains" in parsed_toml.keys():
        drains = {d["id"]: load_drain_from_toml(d) for d in parsed_toml["drains"]}
    else:
        drains = None
    if "phosphorylation" in parsed_toml.keys():
        phosphorylation = {
            d["id"]: load_phosphorylation_from_toml(d)
            for d in parsed_toml["phosphorylation"]
        }
    else:
        phosphorylation = None
    return KineticModel(
        model_id=model_id,
        metabolites=metabolites,
        compartments=compartments,
        mics=mics,
        reactions=reactions,
        drains=drains,
        phosphorylation=phosphorylation,
    )


def get_stan_codes(km: KineticModel, experiments: ExperimentSet) -> StanCodeSet:
    """Get the stan codes for a Maud input.

    :param km: KineticModel object
    :param experiments: dictionary mapping experiment ids to Experiment objects
    """
    rxns = km.reactions.values()
    enzyme_ids = [eid for rxn in rxns for eid in rxn.enzymes.keys()]
    mic_codes = codify(km.mics.keys())
    balanced_mic_codes = {
        mic_id: code for mic_id, code in mic_codes.items() if km.mics[mic_id].balanced
    }
    unbalanced_mic_codes = {
        mic_id: code
        for mic_id, code in mic_codes.items()
        if not km.mics[mic_id].balanced
    }
    if km.drains is not None:
        drain_codes = codify(km.drains.keys())
    else:
        drain_codes = {}
    if km.phosphorylation is not None:
        phos_enz_codes = codify(km.phosphorylation.keys())
    else:
        phos_enz_codes = {}
    return StanCodeSet(
        metabolite_codes=codify(km.metabolites.keys()),
        mic_codes=mic_codes,
        balanced_mic_codes=balanced_mic_codes,
        unbalanced_mic_codes=unbalanced_mic_codes,
        reaction_codes=codify(km.reactions.keys()),
        experiment_codes=codify([e.id for e in experiments.experiments]),
        enzyme_codes=codify(enzyme_ids),
        phos_enz_codes=phos_enz_codes,
        drain_codes=drain_codes,
    )


def load_drain_from_toml(toml_drain: dict) -> Drain:
    """Turn a dictionary representing a drain into a Drain object.

    :param toml_drain: Dictionary representing a drain, typically one of
    the values of the 'drains' field in the output of toml.load.

    """

    return Drain(
        id=toml_drain["id"],
        name=toml_drain["name"],
        stoichiometry=toml_drain["stoichiometry"],
    )


def load_phosphorylation_from_toml(toml_phosphorylation: dict) -> Phosphorylation:
    """Turn a dictionary representing phosphorylation into a phosphorylation object.

    :param toml_phosphorylation: Dictionary representing a phosphorylation
    enzyme, typically one of the values of the 'phosphorylation' field in
    the output of toml.load.

    """

    return Phosphorylation(
        id=toml_phosphorylation["id"],
        name=toml_phosphorylation["name"],
        activating=toml_phosphorylation["activating"]
        if "activating" in toml_phosphorylation.keys()
        else None,
        inhibiting=toml_phosphorylation["inhibiting"]
        if "inhibiting" in toml_phosphorylation.keys()
        else None,
        enzyme_id=toml_phosphorylation["enzyme_id"],
    )


def load_reaction_from_toml(toml_reaction: dict) -> Reaction:
    """Turn a dictionary representing a reaction into a Reaction object.

    :param toml_reaction: Dictionary representing a reaction, typically one of
    the values of the 'reactions' field in the output of toml.load.

    """
    enzymes = {}
    subunits = 1
    reversible = (
        toml_reaction["reversible"] if "reversible" in toml_reaction.keys() else None
    )
    is_exchange = (
        toml_reaction["is_exchange"] if "is_exchange" in toml_reaction.keys() else None
    )
    water_stoichiometry = (
        toml_reaction["water_stoichiometry"]
        if "water_stoichiometry" in toml_reaction.keys()
        else 0
    )
    for e in toml_reaction["enzymes"]:
        modifiers = {
            "competitive_inhibitor": [],
            "allosteric_inhibitor": [],
            "allosteric_activator": [],
        }
        if "modifiers" in e.keys():
            for modifier_dict in e["modifiers"]:
                modifier_type = modifier_dict["modifier_type"]
                modifiers[modifier_type].append(
                    Modifier(
                        mic_id=modifier_dict["mic_id"],
                        enzyme_id=e["id"],
                        modifier_type=modifier_type,
                    )
                )

        if "subunits" in e.keys():
            subunits = e["subunits"]

        enzymes[e["id"]] = Enzyme(
            id=e["id"],
            name=e["name"],
            reaction_id=toml_reaction["id"],
            modifiers=modifiers,
            subunits=subunits,
        )
    return Reaction(
        id=toml_reaction["id"],
        name=toml_reaction["name"],
        reversible=reversible,
        is_exchange=is_exchange,
        stoichiometry=toml_reaction["stoichiometry"],
        enzymes=enzymes,
        water_stoichiometry=water_stoichiometry,
    )


def get_experiment(raw: Dict) -> Experiment:
    """Extract an Experiment object from a dictionary."""
    out = Experiment(id=raw["id"])
    for target_type in ["metabolite", "reaction", "enzyme"]:
        type_measurements = {}
        if target_type + "_measurements" in raw.keys():
            for m in raw[target_type + "_measurements"]:
                measurement = Measurement(
                    target_id=m["target_id"],
                    value=m["value"],
                    uncertainty=m["uncertainty"],
                    scale="ln",
                    target_type=target_type,
                )
                type_measurements.update({m["target_id"]: measurement})
        out.measurements.update({target_type: type_measurements})
    if "knockouts" in raw.keys():
        out.knockouts = raw["knockouts"]
    return out


def extract_priors(
    list_of_prior_dicts: List[Dict], id_func, is_non_negative: bool = True
):
    """Get a list of Prior objects from a list of dictionaries."""
    return [Prior(id_func(p), is_non_negative, **p) for p in list_of_prior_dicts]


def load_maud_input_from_toml(filepath: str, id: str = "mi") -> MaudInput:
    """
    Load an MaudInput object from a suitable toml file.

    :param filepath: path to a toml file
    :param id: id for the output object

    """
    parsed_toml = toml.load(filepath)
    kinetic_model = load_kinetic_model_from_toml(parsed_toml, id)
    experiments = ExperimentSet([get_experiment(e) for e in parsed_toml["experiments"]])
    prior_dict = parsed_toml["priors"]
    for k in [
        "inhibition_constants",
        "tense_dissociation_constants",
        "relaxed_dissociation_constants",
        "transfer_constants",
    ]:
        if k not in prior_dict.keys():
            prior_dict[k] = {}
    priors = PriorSet(
        km_priors=extract_priors(
            prior_dict["kms"], lambda p: f"km_{p['enzyme_id']}_{p['mic_id']}"
        ),
        phos_kcat_priors=extract_priors(
            prior_dict["phos_kcats"], lambda p: f"phos_kcat_{p['phos_enz_id']}"
        )
        if "phos_enz_concentration" in prior_dict.keys()
        else [],
        kcat_priors=extract_priors(
            prior_dict["kcats"], lambda p: f"kcat_{p['enzyme_id']}"
        ),
        formation_energy_priors=extract_priors(
            prior_dict["formation_energies"],
            lambda p: f"formation_energy_{p['metabolite_id']}",
            is_non_negative=False,
        ),
        inhibition_constant_priors=extract_priors(
            prior_dict["inhibition_constants"],
            lambda p: f"ki_{p['enzyme_id']}_{p['mic_id']}",
        ),
        relaxed_dissociation_constant_priors=extract_priors(
            prior_dict["relaxed_dissociation_constants"],
            lambda p: f"diss_r_{p['enzyme_id']}_{p['mic_id']}",
        ),
        tense_dissociation_constant_priors=extract_priors(
            prior_dict["tense_dissociation_constants"],
            lambda p: f"diss_r_{p['enzyme_id']}_{p['mic_id']}",
        ),
        transfer_constant_priors=extract_priors(
            prior_dict["transfer_constants"],
            lambda p: f"transfer_constant_{p['enzyme_id']}",
        ),
        unbalanced_metabolite_priors=extract_priors(
            prior_dict["unbalanced_metabolites"],
            lambda p: f"unbalanced_metabolite_{p['mic_id']}_{p['experiment_id']}",
        )
        if "unbalanced_metabolites" in prior_dict.keys()
        else [],
        enzyme_concentration_priors=extract_priors(
            prior_dict["enzyme_concentrations"],
            lambda p: f"enzyme_concentrations_{p['enzyme_id']}_{p['experiment_id']}",
        )
        if "enzyme_concentrations" in prior_dict.keys()
        else [],
<<<<<<< HEAD
        phos_enz_concentration_priors=extract_priors(
            prior_dict["phos_enz_concentration"],
            lambda p: f"phos_enz_concentration_{p['phos_enz_id']}_{p['experiment_id']}",
        )
        if "phos_enz_concentration" in prior_dict.keys()
        else [],
        drain_priors=[
            Prior(
                id=f"{dd['id']}_{e['id']}",
                location=edd["location"],
                scale=edd["scale"],
                drain_id=dd["id"],
                experiment_id=e["id"],
            )
            for dd in parsed_toml["drains"]
            for e in parsed_toml["experiments"]
            for edd in e["drains"]
            if edd["id"] == dd["id"]
        ]
        if "drains" in parsed_toml.keys()
=======
        drain_priors=extract_priors(
            prior_dict["drains"], lambda p: f"{p['drain_id']}_{p['experiment_id']}"
        )
        if "drains" in prior_dict.keys()
>>>>>>> c0242790
        else [],
    )
    stan_codes = get_stan_codes(kinetic_model, experiments)
    mi = MaudInput(
        experiments=experiments,
        kinetic_model=kinetic_model,
        priors=priors,
        stan_codes=stan_codes,
    )
    validation.validate_maud_input(mi)
    return mi<|MERGE_RESOLUTION|>--- conflicted
+++ resolved
@@ -321,33 +321,17 @@
         )
         if "enzyme_concentrations" in prior_dict.keys()
         else [],
-<<<<<<< HEAD
         phos_enz_concentration_priors=extract_priors(
             prior_dict["phos_enz_concentration"],
             lambda p: f"phos_enz_concentration_{p['phos_enz_id']}_{p['experiment_id']}",
         )
         if "phos_enz_concentration" in prior_dict.keys()
         else [],
-        drain_priors=[
-            Prior(
-                id=f"{dd['id']}_{e['id']}",
-                location=edd["location"],
-                scale=edd["scale"],
-                drain_id=dd["id"],
-                experiment_id=e["id"],
-            )
-            for dd in parsed_toml["drains"]
-            for e in parsed_toml["experiments"]
-            for edd in e["drains"]
-            if edd["id"] == dd["id"]
-        ]
-        if "drains" in parsed_toml.keys()
-=======
         drain_priors=extract_priors(
-            prior_dict["drains"], lambda p: f"{p['drain_id']}_{p['experiment_id']}"
+            prior_dict["drains"], lambda p: f"{p['drain_id']}_{p['experiment_id']}",
+            is_non_negative=False,
         )
         if "drains" in prior_dict.keys()
->>>>>>> c0242790
         else [],
     )
     stan_codes = get_stan_codes(kinetic_model, experiments)
