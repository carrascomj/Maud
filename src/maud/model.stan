--- conflicted
+++ resolved
@@ -97,12 +97,8 @@
     rep_matrix(1, N_experiment, N_phosphorylation_enzymes) - is_phos_knockout;
 }
 parameters {
-<<<<<<< HEAD
   vector[N_metabolite] dgf;
   array[N_experiment] vector[N_drain] drain_z;
-=======
-  vector[N_metabolite] dgf_z;
->>>>>>> 5f644d72
   vector[N_enzyme] log_kcat_z;
   vector[N_km] log_km_z;
   vector[N_phosphorylation_enzymes] log_kcat_phos_z;
