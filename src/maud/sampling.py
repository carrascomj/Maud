--- conflicted
+++ resolved
@@ -452,13 +452,11 @@
         exp_id = prior_enz.experiment_id
         prior_loc_enzyme.loc[exp_id, enz_id] = prior_enz.location
         prior_scale_enzyme.loc[exp_id, enz_id] = prior_enz.scale
-<<<<<<< HEAD
     for prior_phos_enz in mi.priors.phos_enz_concentration_priors:
         penz_id = prior_phos_enz.phos_enz_id
         exp_id = prior_phos_enz.experiment_id
         prior_loc_phos_conc.loc[exp_id, penz_id] = prior_phos_enz.location
         prior_scale_phos_conc.loc[exp_id, penz_id] = prior_phos_enz.scale
-=======
     validate_specified_fluxes(
         full_stoic,
         reaction_measurements,
@@ -467,7 +465,6 @@
         drain_codes,
         balanced_mic_codes,
     )
->>>>>>> f9d743fc
     return {
         "N_mic": len(mics),
         "N_unbalanced": len(unbalanced_mic_codes),
