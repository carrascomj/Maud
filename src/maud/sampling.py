--- conflicted
+++ resolved
@@ -25,13 +25,10 @@
 import cmdstanpy
 import numpy as np
 import pandas as pd
-<<<<<<< HEAD
-from xarray.core.dataset import Dataset
-=======
 from cmdstanpy.model import CmdStanModel
 from cmdstanpy.stanfit.mcmc import CmdStanMCMC
 from cmdstanpy.stanfit.vb import CmdStanVB
->>>>>>> de834252
+from xarray.core.dataset import Dataset
 
 from maud.analysis import load_infd, load_infd_fit
 from maud.data_model import (
@@ -96,15 +93,8 @@
     )
 
 
-<<<<<<< HEAD
-def generate_predictions(
-    mi_oos: MaudInput, mi_train: MaudInput, csvs: List[str], output_dir: str
-):
-    """Sample from the posterior defined by mi.
-=======
 def variational(mi: MaudInput, output_dir: str) -> CmdStanVB:
     """Do variational inference for the posterior defined by mi.
->>>>>>> de834252
 
     :param mi: a MaudInput object
     :param output_dir: a string specifying where to save the output.
