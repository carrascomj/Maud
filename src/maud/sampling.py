--- conflicted
+++ resolved
@@ -312,15 +312,11 @@
     unb_shape = len(mi.experiments.experiments), len(unbalanced_mic_codes)
     prior_loc_unb = np.full(unb_shape, DEFAULT_PRIOR_LOC_UNBALANCED)
     prior_scale_unb = np.full(unb_shape, DEFAULT_PRIOR_SCALE_UNBALANCED)
-<<<<<<< HEAD
     for p in mi.priors["unbalanced_metabolites"]:
         ix = [experiment_codes[p.experiment_id] - 1, mic_codes[p.mic_id] - 1]
         prior_loc_unb[ix[0], ix[1]] = p.location
         prior_scale_unb[ix[0], ix[1]] = p.scale
     enzyme_shape = len(mi.experiments), len(enzymes)
-=======
-    enzyme_shape = len(mi.experiments.experiments), len(enzymes)
->>>>>>> fe2c5e17
     prior_loc_enzyme = np.full(enzyme_shape, DEFAULT_PRIOR_LOC_ENZYME)
     prior_scale_enzyme = np.full(enzyme_shape, DEFAULT_PRIOR_SCALE_ENZYME)
     for p in mi.priors["enzyme_concentrations"]:
@@ -349,12 +345,7 @@
             column_ix = mic_codes[row["target_id"]]
             conc_init.loc[row_ix, column_ix] = row["value"]
     knockout_matrix = get_knockout_matrix(mi=mi)
-<<<<<<< HEAD
-    km_lookup = get_km_lookup(km_priors, mic_codes, enzyme_codes)
-
-=======
     km_lookup = get_km_lookup(prior_dfs["km_priors"], mic_codes, enzyme_codes)
->>>>>>> fe2c5e17
     return {
         "N_mic": len(mics),
         "N_unbalanced": len(unbalanced_mic_codes),
@@ -388,22 +379,6 @@
         ),
         "yflux": reaction_measurements["value"].values,
         "sigma_flux": reaction_measurements["uncertainty"].values,
-<<<<<<< HEAD
-        "prior_loc_formation_energy": formation_energy_priors["location"].values,
-        "prior_scale_formation_energy": formation_energy_priors["scale"].values,
-        "prior_loc_kcat": kcat_priors["location"].values,
-        "prior_scale_kcat": kcat_priors["scale"].values,
-        "prior_loc_km": km_priors["location"].values,
-        "prior_scale_km": km_priors["scale"].values,
-        "prior_loc_ki": ki_priors["location"].values,
-        "prior_scale_ki": ki_priors["scale"].values,
-        "prior_loc_diss_t": diss_t_priors["location"].values,
-        "prior_scale_diss_t": diss_t_priors["scale"].values,
-        "prior_loc_diss_r": diss_r_priors["location"].values,
-        "prior_scale_diss_r": diss_r_priors["scale"].values,
-        "prior_loc_tc": transfer_constant_priors["location"].values,
-        "prior_scale_tc": transfer_constant_priors["scale"].values,
-=======
         "experiment_yenz": (
             enzyme_measurements["experiment_id"].map(experiment_codes).values
         ),
@@ -436,7 +411,6 @@
         ].values,
         "prior_loc_tc": prior_dfs["transfer_constant_priors"]["location"].values,
         "prior_scale_tc": prior_dfs["transfer_constant_priors"]["scale"].values,
->>>>>>> fe2c5e17
         "prior_loc_unbalanced": prior_loc_unb,
         "prior_scale_unbalanced": prior_scale_unb,
         "prior_loc_enzyme": prior_loc_enzyme,
