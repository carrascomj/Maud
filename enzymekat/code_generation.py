--- conflicted
+++ resolved
@@ -104,40 +104,12 @@
                     flux_string = reaction_to_flux[reaction]
                     line += f"{stoich}*{flux_string}"
         metabolite_lines[metabolite] = line
-<<<<<<< HEAD
-    return '\n'.join([
-        "real[] get_odes(real[] fluxes){",
-        "  return {",
-        ",\n    ".join(metabolite_lines.values()),
-        "  };",
-        "}"
-    ])
-
-
-def create_steady_state_function():
-    return """real[] steady_state_equation(
-      real t,
-      real[] metabolites,
-      real[] params,
-      real[] known_reals,
-      int[] known_ints
-    ){
-    for (m in 1:size(metabolites)){
-      if (metabolites[m] < 0){
-        reject("Metabolite ", m, " is ", metabolites[m], " but should be greater than zero.");
-      }
-    }
-    return get_odes(get_fluxes(metabolites, params, known_reals));
-    }
-    """
-=======
     return ode_template.render(ode_stoic=metabolite_lines.values())
 
 
 def create_steady_state_function():
     ss_template = jinja_env.get_template('steady_state_template.stan')
     return ss_template.render()
->>>>>>> 7e5f056f
 
 
 def read_stan_code_from_path(path) -> str:
