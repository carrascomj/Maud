[tox]
<<<<<<< HEAD
envlist = isort, black, flake8, safety, py3{8,9}
=======
envlist = isort, black, flake8, safety, py38
>>>>>>> de834252

[testenv]
deps =
    pytest
    pytest-cov
    pytest-raises
commands =
    pytest --cov=maud --cov-report=term --ignore=tests/test_integration {posargs}

[testenv:py38]
<<<<<<< HEAD
passenv =
    CMDSTAN

[testenv:py39]
=======
>>>>>>> de834252
passenv =
    CMDSTAN

[testenv:isort]
skip_install = True
deps=
    isort
commands=
    isort --check-only --diff --recursive {toxinidir}/src/maud \
    {toxinidir}/tests {toxinidir}/scripts

[testenv:black]
skip_install = True
deps=
    black
commands=
    black --check --diff {toxinidir}/src/maud {toxinidir}/tests \
    {toxinidir}/scripts

[testenv:flake8]
skip_install = True
deps=
    flake8
    flake8-docstrings
    flake8-bugbear
commands=
    flake8 {toxinidir}/src/maud {toxinidir}/tests {toxinidir}/scripts

[testenv:safety]
deps=
    safety
commands=
    pip install --upgrade pip
    safety check --ignore 44715

################################################################################
# Testing tools configuration                                                  #
################################################################################

[pytest]
testpaths =
    tests
markers =
    raises

[coverage:paths]
source =
    src/maud
    */site-packages/maud

[coverage:run]
branch = true
parallel = true
omit =
    src/maud/_version.py

[coverage:report]
exclude_lines =
    # Have to re-enable the standard pragma
    pragma: no cover
precision = 2
omit =
    src/maud/_version.py

[flake8]
max-line-length = 88
exclude =
    __init__.py
    _version.py
# The following conflict with `black` which is the more pedantic.
ignore =
    E203
    W503
    D202
    D107

[isort]
skip =
    __init__.py
    _version.py
line_length = 88
indent = 4
multi_line_output = 3
include_trailing_comma = true
force_grid_wrap = 0
use_parentheses = true
lines_after_imports = 2
known_first_party = maud
known_third_party =
    arviz
    numpy
    pandas
    matplotlib
    jinja2
    toml
    cmdstanpy
    click
    depinfo
    black
    depinfo
    pytest
    scipy
    tox<|MERGE_RESOLUTION|>--- conflicted
+++ resolved
@@ -1,9 +1,5 @@
 [tox]
-<<<<<<< HEAD
 envlist = isort, black, flake8, safety, py3{8,9}
-=======
-envlist = isort, black, flake8, safety, py38
->>>>>>> de834252
 
 [testenv]
 deps =
@@ -14,13 +10,10 @@
     pytest --cov=maud --cov-report=term --ignore=tests/test_integration {posargs}
 
 [testenv:py38]
-<<<<<<< HEAD
 passenv =
     CMDSTAN
 
 [testenv:py39]
-=======
->>>>>>> de834252
 passenv =
     CMDSTAN
 
